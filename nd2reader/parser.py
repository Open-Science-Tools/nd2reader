# -*- coding: utf-8 -*-

import array
from datetime import datetime
import numpy as np
import re
import struct
import six


class Nd2Parser(object):
    """
    Reads .nd2 files, provides an interface to the metadata, and generates numpy arrays from the image data.
    You should not ever need to instantiate this class manually unless you're a developer.

    """
    CHUNK_HEADER = 0xabeceda
    CHUNK_MAP_START = six.b("ND2 FILEMAP SIGNATURE NAME 0001!")
    CHUNK_MAP_END = six.b("ND2 CHUNK MAP SIGNATURE 0000001!")

    def __init__(self, filename):
        self._filename = filename
        self._fh = None
        self._channels = None
        self._channel_count = None
        self._chunk_map_start_location = None
        self._cursor_position = 0
        self._dimension_text = None
        self._fields_of_view = None
        self._label_map = {}
        self.metadata = {}
        self._read_map()
        self._time_indexes = None
        self._parse_metadata()
        self._z_levels = None

    @property
    def _file_handle(self):
        if self._fh is None:
            self._fh = open(self._filename, "rb")
        return self._fh

    def _get_raw_image_data(self, image_group_number, channel_offset):
        """
        Reads the raw bytes and the timestamp of an image.

        :param image_group_number: groups are made of images with the same time index, field of view and z-level.
        :type image_group_number: int
        :param channel_offset: the offset in the array where the bytes for this image are found.
        :type channel_offset: int

        :return: (int, array.array()) or None

        """
        chunk = self._label_map[six.b("ImageDataSeq|%d!" % image_group_number)]
        data = self._read_chunk(chunk)
        # All images in the same image group share the same timestamp! So if you have complicated image data,
        # your timestamps may not be entirely accurate. Practically speaking though, they'll only be off by a few
        # seconds unless you're doing something super weird.
        timestamp = struct.unpack("d", data[:8])[0]
        image_group_data = array.array("H", data)
        image_data_start = 4 + channel_offset
        # The images for the various channels are interleaved within the same array. For example, the second image
        # of a four image group will be composed of bytes 2, 6, 10, etc. If you understand why someone would design
        # a data structure that way, please send the author of this library a message.
        image_data = image_group_data[image_data_start::self._channel_count]
        # Skip images that are all zeros! This is important, since NIS Elements creates blank "gap" images if you
        # don't have the same number of images each cycle. We discovered this because we only took GFP images every
        # other cycle to reduce phototoxicity, but NIS Elements still allocated memory as if we were going to take
        # them every cycle.
        if np.any(image_data):
            return timestamp, image_data
        return None

    @property
    def _dimensions(self):
        """
        While there are metadata values that represent a lot of what we want to capture, they seem to be unreliable.
        Sometimes certain elements don't exist, or change their data type randomly. However, the human-readable text
        is always there and in the same exact format, so we just parse that instead.

        :rtype: str

        """
        if self._dimension_text is None:
            for line in self.metadata[six.b('ImageTextInfo')][six.b('SLxImageTextInfo')].values():
                if six.b("Dimensions:") in line:
                    metadata = line
                    break
            else:
                raise ValueError("Could not parse metadata dimensions!")
            for line in metadata.split(six.b("\r\n")):
                if line.startswith(six.b("Dimensions:")):
                    self._dimension_text = line
                    break
            else:
                raise ValueError("Could not parse metadata dimensions!")
        if six.PY3:
            return self._dimension_text.decode("utf8")
        return self._dimension_text

    @property
    def channels(self):
        """
        These are labels created by the NIS Elements user. Typically they may a short description of the filter cube
        used (e.g. "bright field", "GFP", etc.)

        :rtype: str

        """
<<<<<<< HEAD
        if not self._channels:
            metadata = self.metadata['ImageMetadataSeq']['SLxPictureMetadata']['sPicturePlanes']
            try:
                validity = self.metadata['ImageMetadata']['SLxExperiment']['ppNextLevelEx'][''][0]['ppNextLevelEx'][''][0]['pItemValid']
            except KeyError:
                # If none of the channels have been deleted, there is no validity list, so we just make one
                validity = [True for _ in metadata]
            # Channel information is contained in dictionaries with the keys a0, a1...an where the number
            # indicates the order in which the channel is stored. So by sorting the dicts alphabetically
            # we get the correct order.
            for (label, chan), valid in zip(sorted(metadata['sPlaneNew'].items()), validity):
                if not valid:
                    continue
                self._channels.append(chan['sDescription'])
        return self._channels
=======
        metadata = self.metadata[six.b('ImageMetadataSeq')][six.b('SLxPictureMetadata')][six.b('sPicturePlanes')]
        try:
            validity = self.metadata[six.b('ImageMetadata')][six.b('SLxExperiment')][six.b('ppNextLevelEx')][six.b('')][0][six.b('ppNextLevelEx')][six.b('')][0][six.b('pItemValid')]
        except KeyError:
            # If none of the channels have been deleted, there is no validity list, so we just make one
            validity = [True for _ in metadata]
        # Channel information is contained in dictionaries with the keys a0, a1...an where the number
        # indicates the order in which the channel is stored. So by sorting the dicts alphabetically
        # we get the correct order.
        for (label, chan), valid in zip(sorted(metadata[six.b('sPlaneNew')].items()), validity):
            if not valid:
                continue
            yield chan[six.b('sDescription')].decode("utf8")
>>>>>>> 1e497574

    def _calculate_image_group_number(self, time_index, fov, z_level):
        """
        Images are grouped together if they share the same time index, field of view, and z-level.

        :type time_index: int
        :type fov: int
        :type z_level: int

        :rtype: int

        """
        return time_index * len(self.fields_of_view) * len(self.z_levels) + (fov * len(self.z_levels) + z_level)

    @property
    def _channel_offset(self):
        """
        Image data is interleaved for each image set. That is, if there are four images in a set, the first image
        will consist of pixels 1, 5, 9, etc, the second will be pixels 2, 6, 10, and so forth.

        :rtype: dict

        """
        channel_offset = {}
        for n, channel in enumerate(self._channels):
            channel_offset[channel] = n
        return channel_offset

    @property
    def _absolute_start(self):
        """
        The date and time when acquisition began.

        :rtype: datetime.datetime()

        """
        for line in self.metadata[six.b('ImageTextInfo')][six.b('SLxImageTextInfo')].values():
            line = line.decode("utf8")
            absolute_start_12 = None
            absolute_start_24 = None
            # ND2s seem to randomly switch between 12- and 24-hour representations.
            try:
                absolute_start_24 = datetime.strptime(line, "%m/%d/%Y  %H:%M:%S")
            except (TypeError, ValueError):
                pass
            try:
                absolute_start_12 = datetime.strptime(line, "%m/%d/%Y  %I:%M:%S %p")
            except (TypeError, ValueError):
                pass
            if not absolute_start_12 and not absolute_start_24:
                continue
            return absolute_start_12 if absolute_start_12 else absolute_start_24
        raise ValueError("This ND2 has no recorded start time. This is probably a bug.")

    def _parse_dimension_text(self, pattern):
        try:
            count = int(re.match(pattern, self._dimensions).group(1))
        except AttributeError:
            return [0]
        else:
            return range(count)

    @property
    def channel_count(self):
        """
        The number of different channels used, including bright field.

        :rtype: int

        """
<<<<<<< HEAD
        if self._channel_count is None:
            self._channel_count = self._parse_dimension_text(r""".*?λ\((\d+)\).*?""")
        return self._channel_count
=======
        pattern = r""".*?λ\((\d+)\).*?"""
        try:
            count = int(re.match(pattern, self._dimensions).group(1))
        except AttributeError as e:
            return 1
        else:
            return count
>>>>>>> 1e497574

    @property
    def fields_of_view(self):
        """
        The metadata contains information about fields of view, but it contains it even if some fields
        of view were cropped. We can't find anything that states which fields of view are actually
        in the image data, so we have to calculate it. There probably is something somewhere, since
        NIS Elements can figure it out, but we haven't found it yet.

        :rtype: int

        """
        if self._fields_of_view is None:
            self._fields_of_view = self._parse_dimension_text(r""".*?XY\((\d+)\).*?""")
        return self._fields_of_view

    @property
    def time_indexes(self):
        """
        The number of cycles.

        :rtype:     int

        """
        if self._time_indexes is None:
            self._time_indexes = self._parse_dimension_text(r""".*?T'\((\d+)\).*?""")
        return self._time_indexes

    @property
    def z_levels(self):
        """
        The different levels in the Z-plane. Just a sequence from 0 to n.

        :rtype: int

        """
        if self._z_levels is None:
            self._z_levels = self._parse_dimension_text(r""".*?Z\((\d+)\).*?""")
        return self._z_levels

    @property
    def _image_count(self):
        """
        The total number of images in the ND2. Warning: this may be inaccurate as it includes "gap" images.

        :rtype: int

        """
        return self.metadata[six.b('ImageAttributes')][six.b('SLxImageAttributes')][six.b('uiSequenceCount')]

    def _parse_metadata(self):
        """
        Reads all metadata.

        """
        for label in self._label_map.keys():
            if label.endswith(six.b("LV!")) or six.b("LV|") in label:
                data = self._read_chunk(self._label_map[label])
                stop = label.index(six.b("LV"))
                self.metadata[label[:stop]] = self._read_metadata(data, 1)

    def _read_map(self):
        """
        Every label ends with an exclamation point, however, we can't directly search for those to find all the labels
        as some of the bytes contain the value 33, which is the ASCII code for "!". So we iteratively find each label,
        grab the subsequent data (always 16 bytes long), advance to the next label and repeat.

        """
        self._file_handle.seek(-8, 2)
        chunk_map_start_location = struct.unpack("Q", self._file_handle.read(8))[0]
        self._file_handle.seek(chunk_map_start_location)
        raw_text = self._file_handle.read(-1)
        label_start = raw_text.index(Nd2Parser.CHUNK_MAP_START) + 32

        while True:
            data_start = raw_text.index(six.b("!"), label_start) + 1
            key = raw_text[label_start: data_start]
            location, length = struct.unpack("QQ", raw_text[data_start: data_start + 16])
            if key == Nd2Parser.CHUNK_MAP_END:
                # We've reached the end of the chunk map
                break
            self._label_map[key] = location
            label_start = data_start + 16

    def _read_chunk(self, chunk_location):
        """
        Gets the data for a given chunk pointer

        """
        self._file_handle.seek(chunk_location)
        # The chunk metadata is always 16 bytes long
        chunk_metadata = self._file_handle.read(16)
        header, relative_offset, data_length = struct.unpack("IIQ", chunk_metadata)
        if header != Nd2Parser.CHUNK_HEADER:
            raise ValueError("The ND2 file seems to be corrupted.")
        # We start at the location of the chunk metadata, skip over the metadata, and then proceed to the
        # start of the actual data field, which is at some arbitrary place after the metadata.
        self._file_handle.seek(chunk_location + 16 + relative_offset)
        return self._file_handle.read(data_length)

    def _parse_unsigned_char(self, data):
        return struct.unpack("B", data.read(1))[0]

    def _parse_unsigned_int(self, data):
        return struct.unpack("I", data.read(4))[0]

    def _parse_unsigned_long(self, data):
        return struct.unpack("Q", data.read(8))[0]

    def _parse_double(self, data):
        return struct.unpack("d", data.read(8))[0]

    def _parse_string(self, data):
        value = data.read(2)
        while not value.endswith(six.b("\x00\x00")):
            # the string ends at the first instance of \x00\x00
            value += data.read(2)
        return value.decode("utf16")[:-1].encode("utf8")

    def _parse_char_array(self, data):
        array_length = struct.unpack("Q", data.read(8))[0]
        return array.array("B", data.read(array_length))

    def _parse_metadata_item(self, data):
        """
        Reads hierarchical data, analogous to a Python dict.

        """
        new_count, length = struct.unpack("<IQ", data.read(12))
        length -= data.tell() - self._cursor_position
        next_data_length = data.read(length)
        value = self._read_metadata(next_data_length, new_count)
        # Skip some offsets
        data.read(new_count * 8)
        return value

    def _get_value(self, data, data_type):
        """
        ND2s use various codes to indicate different data types, which we translate here.

        """
        parser = {1: self._parse_unsigned_char,
                  2: self._parse_unsigned_int,
                  3: self._parse_unsigned_int,
                  5: self._parse_unsigned_long,
                  6: self._parse_double,
                  8: self._parse_string,
                  9: self._parse_char_array,
                  11: self._parse_metadata_item}
        return parser[data_type](data)

    def _read_metadata(self, data, count):
        """
        Iterates over each element some section of the metadata and parses it.

        """
        data = six.BytesIO(data)
        metadata = {}
        for _ in range(count):
            self._cursor_position = data.tell()
            header = data.read(2)
            if not header:
                # We've reached the end of some hierarchy of data
                break
            if six.PY3:
                header = header.decode("utf8")
            data_type, name_length = map(ord, header)
            name = data.read(name_length * 2).decode("utf16")[:-1].encode("utf8")
            value = self._get_value(data, data_type)
            if name not in metadata.keys():
                metadata[name] = value
            else:
                if not isinstance(metadata[name], list):
                    # We have encountered this key exactly once before. Since we're seeing it again, we know we
                    # need to convert it to a list before proceeding.
                    metadata[name] = [metadata[name]]
                # We've encountered this key before so we're guaranteed to be dealing with a list. Thus we append
                # the value to the already-existing list.
                metadata[name].append(value)
        return metadata<|MERGE_RESOLUTION|>--- conflicted
+++ resolved
@@ -108,37 +108,22 @@
         :rtype: str
 
         """
-<<<<<<< HEAD
         if not self._channels:
-            metadata = self.metadata['ImageMetadataSeq']['SLxPictureMetadata']['sPicturePlanes']
+            self._channels = []
+            metadata = self.metadata[six.b('ImageMetadataSeq')][six.b('SLxPictureMetadata')][six.b('sPicturePlanes')]
             try:
-                validity = self.metadata['ImageMetadata']['SLxExperiment']['ppNextLevelEx'][''][0]['ppNextLevelEx'][''][0]['pItemValid']
+                validity = self.metadata[six.b('ImageMetadata')][six.b('SLxExperiment')][six.b('ppNextLevelEx')][six.b('')][0][six.b('ppNextLevelEx')][six.b('')][0][six.b('pItemValid')]
             except KeyError:
                 # If none of the channels have been deleted, there is no validity list, so we just make one
                 validity = [True for _ in metadata]
             # Channel information is contained in dictionaries with the keys a0, a1...an where the number
             # indicates the order in which the channel is stored. So by sorting the dicts alphabetically
             # we get the correct order.
-            for (label, chan), valid in zip(sorted(metadata['sPlaneNew'].items()), validity):
+            for (label, chan), valid in zip(sorted(metadata[six.b('sPlaneNew')].items()), validity):
                 if not valid:
                     continue
-                self._channels.append(chan['sDescription'])
+                self._channels.append(chan[six.b('sDescription')].decode("utf8"))
         return self._channels
-=======
-        metadata = self.metadata[six.b('ImageMetadataSeq')][six.b('SLxPictureMetadata')][six.b('sPicturePlanes')]
-        try:
-            validity = self.metadata[six.b('ImageMetadata')][six.b('SLxExperiment')][six.b('ppNextLevelEx')][six.b('')][0][six.b('ppNextLevelEx')][six.b('')][0][six.b('pItemValid')]
-        except KeyError:
-            # If none of the channels have been deleted, there is no validity list, so we just make one
-            validity = [True for _ in metadata]
-        # Channel information is contained in dictionaries with the keys a0, a1...an where the number
-        # indicates the order in which the channel is stored. So by sorting the dicts alphabetically
-        # we get the correct order.
-        for (label, chan), valid in zip(sorted(metadata[six.b('sPlaneNew')].items()), validity):
-            if not valid:
-                continue
-            yield chan[six.b('sDescription')].decode("utf8")
->>>>>>> 1e497574
 
     def _calculate_image_group_number(self, time_index, fov, z_level):
         """
@@ -209,19 +194,9 @@
         :rtype: int
 
         """
-<<<<<<< HEAD
         if self._channel_count is None:
             self._channel_count = self._parse_dimension_text(r""".*?λ\((\d+)\).*?""")
         return self._channel_count
-=======
-        pattern = r""".*?λ\((\d+)\).*?"""
-        try:
-            count = int(re.match(pattern, self._dimensions).group(1))
-        except AttributeError as e:
-            return 1
-        else:
-            return count
->>>>>>> 1e497574
 
     @property
     def fields_of_view(self):
